Format: http://www.debian.org/doc/packaging-manuals/copyright-format/1.0/
Upstream-Name: libnss-tacplus
Source: http://www.cumulusnetworks.com

Files: *
<<<<<<< HEAD
Copyright: 2015, 2016 Cumulus Networks, Inc.  All rights reserved.,
           2010 Pawel Krawczyk <pawel.krawczyk@hush.com> and Jeroen Nijhof <jeroen@jeroennijhof.nl>
=======
Copyright: 2015, 2016, 2017 Cumulus Networks, Inc.  All rights reserved.,
           2010 Pawel Krawczyk <pawel.krawczyk@hush.com> and
                Jeroen Nijhof <jeroen@jeroennijhof.nl>
>>>>>>> 9b056a2a
License: GPL-2+
 This package is free software; you can redistribute it and/or modify
 it under the terms of the GNU General Public License as published by
 the Free Software Foundation; either version 2 of the License, or
 (at your option) any later version.
 .
 This package is distributed in the hope that it will be useful,
 but WITHOUT ANY WARRANTY; without even the implied warranty of
 MERCHANTABILITY or FITNESS FOR A PARTICULAR PURPOSE.  See the
 GNU General Public License for more details.
 .
 You should have received a copy of the GNU General Public License
 along with this program. If not, see <http://www.gnu.org/licenses/>
 .
 On Debian systems, the complete text of the GNU General
 Public License version 2 can be found in "/usr/share/common-licenses/GPL-2".<|MERGE_RESOLUTION|>--- conflicted
+++ resolved
@@ -3,14 +3,9 @@
 Source: http://www.cumulusnetworks.com
 
 Files: *
-<<<<<<< HEAD
-Copyright: 2015, 2016 Cumulus Networks, Inc.  All rights reserved.,
-           2010 Pawel Krawczyk <pawel.krawczyk@hush.com> and Jeroen Nijhof <jeroen@jeroennijhof.nl>
-=======
 Copyright: 2015, 2016, 2017 Cumulus Networks, Inc.  All rights reserved.,
            2010 Pawel Krawczyk <pawel.krawczyk@hush.com> and
                 Jeroen Nijhof <jeroen@jeroennijhof.nl>
->>>>>>> 9b056a2a
 License: GPL-2+
  This package is free software; you can redistribute it and/or modify
  it under the terms of the GNU General Public License as published by
